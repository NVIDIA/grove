--- conflicted
+++ resolved
@@ -30,23 +30,20 @@
 	LabelComponentKey = "app.kubernetes.io/component"
 	// LabelPodClique is a key for a label that sets the PodClique name.
 	LabelPodClique = "grove.io/podclique"
+	// LabelPodGang is a key for a label that sets the PodGang name.
+	LabelPodGang = "grove.io/podgang"
+	// LabelPodGangSetReplicaIndex is a key for a label that sets the replica index of a PodGangSet.
+	LabelPodGangSetReplicaIndex = "grove.io/podgangset-replica-index"
+	// LabelPodCliqueName is a key for a label that sets the PodClique name.
+	LabelPodCliqueName = "grove.io/podclique"
 	// LabelPodCliqueScalingGroup is a key for a label that sets the PodCliqueScalingGroup name.
 	LabelPodCliqueScalingGroup = "grove.io/podcliquescalinggroup"
-<<<<<<< HEAD
 	// LabelPodGangName is a key for a label that sets the PodGang name.
 	LabelPodGangName = "grove.io/podgang"
 	// LabelPodCliqueReplicaIndex is a key for a label that sets the replica index of a PodClique within PCSG.
 	LabelPodCliqueReplicaIndex = "grove.io/podclique-replica-index"
 	// LabelPodCliqueScalingGroupReplicaIndex is a key for a label that sets the replica index of a PCSG within PodGangSet.
 	LabelPodCliqueScalingGroupReplicaIndex = "grove.io/podcliquescalinggroup-replica-index"
-=======
-	// LabelPodCliqueScalingGroupReplicaIndex is a key for a label that sets the replica index of a PodCliqueScalingGroup.
-	LabelPodCliqueScalingGroupReplicaIndex = "grove.io/podcliquescalinggroup-replica-index"
-	// LabelPodGang is a key for a label that sets the PodGang name.
-	LabelPodGang = "grove.io/podgang"
-	// LabelPodGangSetReplicaIndex is a key for a label that sets the replica index of a PodGangSet.
-	LabelPodGangSetReplicaIndex = "grove.io/podgangset-replica-index"
->>>>>>> cd06869e
 )
 
 // Constants for finalizers.

--- conflicted
+++ resolved
@@ -65,12 +65,9 @@
     exemptServiceAccountUserNames:
       - system:serviceaccount:kube-system:generic-garbage-collector
       - system:serviceaccount:kube-system:horizontal-pod-autoscaler
-<<<<<<< HEAD
       - system:kube-controller-manager
-=======
       - system:serviceaccount:kai-scheduler:pod-grouper
       - system:serviceaccount:kai-scheduler:binder
->>>>>>> 75b9ecb7
 
 configMap:
   labels:

--- conflicted
+++ resolved
@@ -412,12 +412,7 @@
 	if err != nil {
 		return err
 	}
-<<<<<<< HEAD
 	pclq.Labels = getLabels(pgs, pgsReplica, pcsg, pcsgReplicaIndex, pclqObjectKey, pclqTemplateSpec, pclq)
-=======
-	pclq.Labels = getLabels(pgs.Name, pgsReplica, pcsg.Name, pcsgReplicaIndex, pclqObjectKey, pclqTemplateSpec)
-
->>>>>>> 7d300b3e
 	pclq.Annotations = pclqTemplateSpec.Annotations
 	// set PodCliqueSpec
 	// ------------------------------------
@@ -542,18 +537,11 @@
 	podGangName := componentutils.DeterminePodGangNameForPodClique(pclq, pgs, pgsReplicaIndex, pcsgReplicaIndex)
 
 	pclqComponentLabels := map[string]string{
-<<<<<<< HEAD
 		grovecorev1alpha1.LabelAppNameKey:                        pclqObjectKey.Name,
 		grovecorev1alpha1.LabelComponentKey:                      component.NamePCSGPodClique,
 		grovecorev1alpha1.LabelPodCliqueScalingGroup:             pcsg.Name,
 		grovecorev1alpha1.LabelPodGang:                           podGangName,
 		grovecorev1alpha1.LabelPodGangSetReplicaIndex:            strconv.Itoa(pgsReplicaIndex),
-=======
-		grovecorev1alpha1.LabelAppNameKey:            pclqObjectKey.Name,
-		grovecorev1alpha1.LabelComponentKey:          component.NamePCSGPodClique,
-		grovecorev1alpha1.LabelPodCliqueScalingGroup: pcsgName,
-		grovecorev1alpha1.LabelPodGang:               podGangName, grovecorev1alpha1.LabelPodGangSetReplicaIndex: strconv.Itoa(pgsReplicaIndex),
->>>>>>> 7d300b3e
 		grovecorev1alpha1.LabelPodCliqueScalingGroupReplicaIndex: strconv.Itoa(pcsgReplicaIndex),
 	}
 

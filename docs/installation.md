--- conflicted
+++ resolved
@@ -35,7 +35,6 @@
   make kind-up
   ```
 
-<<<<<<< HEAD
 - **Optional**: To create a KIND cluster with fake nodes for testing at scale, specify the number of fake nodes:
 
   ```bash
@@ -53,19 +52,12 @@
   ```
 
 - Specify the `KUBECONFIG` environment variable in your shell session to the path printed out at the end of the previous step:
-=======
-- **Export the kubeconfig** for the kind cluster:
->>>>>>> 5d73238e
-
-  ```bash
-  # Create the kubeconfig file in the expected location
-  kind get kubeconfig --name grove-test-cluster > hack/kind/kubeconfig
-
-  # Set the KUBECONFIG environment variable
-  export KUBECONFIG=$(pwd)/hack/kind/kubeconfig
-  ```
-
-  > **Note:** Keep this terminal session open, or re-export `KUBECONFIG` in new terminal sessions.
+
+  ```bash
+  # You would see something like `export KUBECONFIG=/path-to-your-grove-clone/grove/operator/hack/kind/kubeconfig` printed.
+  # If you are already in `/path-to-your-grove-clone/grove/operator`, then you can simply:
+  export KUBECONFIG=./hack/kind/kubeconfig
+  ```
 
 #### Remote cluster set-up
 
